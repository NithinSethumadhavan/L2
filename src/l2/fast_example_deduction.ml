open Core.Std
open Core_extended.Std

open Collections
open Hypothesis

module Sp = Specification
module Sk = Skeleton

let timer =
  let t = Timer.empty () in
  let n = Timer.add_zero t in
  n "lookup" "Total time spent scanning abstract example lists.";
  n "eval" "Total time spent evaluating exprs.";
  n "total" "Total time spent in this deduction routine.";
  t
let run_with_time = fun name f -> Timer.run_with_time timer name f

let counter =
  let t = Counter.empty () in
  let n = Counter.add_zero t in
  n "abstract_specs" "Number of specs pushed to Top for being abstract.";
  t
let cincr = Counter.incr counter 

module Abstract_value = struct
  module T = struct
    type t = 
      | Top
      | Value of ExprValue.t
      | Bottom
      [@@deriving compare, sexp, variants]
  end
  include T

  let to_string = function
    | Top -> "⊤"
    | Bottom -> "⊥"
    | Value v -> ExprValue.to_string v
end

module Abstract_example = struct
  module T = struct
    type t = Abstract_value.t list * Abstract_value.t [@@deriving compare, sexp]
    let hash = Hashtbl.hash
  end
  include T
  include Hashable.Make(T)

  let to_string (ins, out) =
    let ins_str =
      List.map ins ~f:Abstract_value.to_string
      |> String.concat ~sep:", "
    in
    let out_str = Abstract_value.to_string out in
    "(" ^ ins_str ^ ") -> " ^ out_str

  let lift : t -> (t * string ExprValue.Map.t) =
    let open Abstract_value in
    fun (ins, out) ->
      let ctx = ref ExprValue.Map.empty in
      let ctr = ref 0 in
      
      let rec normalize_value = function
        | `Unit
        | `Num _
        | `Bool _ 
        | `Id _ as e -> e
        | `List l -> `List (List.map l ~f:(fun v ->
            let id = sprintf "v%d" !ctr in
            ctx := Map.add !ctx ~key:v ~data:id;
            incr ctr;
            `Id id))
        | _ -> failwith "Unexpected case."
      in

      let normalize = function
        | Top 
        | Bottom as e -> e
        | Value v -> Value (normalize_value v)
      in
      
      let rec sub_value = fun e ->
        match Map.find !ctx e with
        | Some id -> `Id id
        | None -> begin match e with
            | `Unit
            | `Num _
            | `Bool _ 
            | `Id _ as e -> e
            | `List l -> `List (List.map l ~f:sub_value)
            | _ -> failwith "Unexpected case."
          end
      in

      let sub = function
        | Top | Bottom as e -> e
        | Value v -> Value (sub_value v)
      in
                       
      let out' = normalize out in
      let ins' = List.map ins ~f:sub in
      ((ins', out'), !ctx)

  let lower : t -> string ExprValue.Map.t -> t =
    let open Abstract_value in
    fun (ins, out) map ->
      let rec sub_value ctx = function
        | `Unit
        | `Num _
        | `Bool _ as e -> e 
        | `Id id as e -> begin match Map.find ctx id with
            | Some e' -> e'
            | None -> e
          end
        | `List l -> `List (List.map l ~f:(sub_value ctx))
        | _ -> failwith "Unexpected case."
      in

      let sub ctx = function
        | Top | Bottom as e -> e
        | Value v -> Value (sub_value ctx v)
      in

      let inverse_map =
        Map.to_alist map
        |> List.map ~f:Tuple.T2.swap
        |> String.Map.of_alist_exn
      in
      (List.map ins ~f:(sub inverse_map), sub inverse_map out)

  let normalize : t -> t =
    let open Abstract_value in
    fun (ins, out) ->
      let ctx = ref String.Map.empty in
      let ctr = ref 0 in
      
      let rec normalize_value = function
        | `Unit
        | `Num _
        | `Bool _ as e -> e
        | `Id id -> begin
            let id' = sprintf "v%d" !ctr in
            ctx := String.Map.add !ctx ~key:id ~data:id';
            incr ctr;
            `Id id'
          end
        | `List l -> `List (List.map l ~f:normalize_value)
        | _ -> failwith "Unexpected case."
      in
      
      let normalize = function
        | Top 
        | Bottom as e -> e
        | Value v -> Value (normalize_value v)
      in
      
      let rec sub_value = function
        | `Unit
        | `Num _
        | `Bool _ as e -> e
        | `Id id -> begin match String.Map.find !ctx id with
            | Some id' -> `Id id'
            | None -> `Id id
          end
        | `List l -> `List (List.map l ~f:sub_value)
        | v -> failwiths "Unexpected case." v [%sexp_of:ExprValue.t]
      in

      let sub = function
        | Top | Bottom as e -> e
        | Value v -> Value (sub_value v)
      in
                       
      let out' = normalize out in
      let ins' = List.map ins ~f:sub in
      (ins', out')

  let of_example : ExprValue.t list * ExprValue.t -> t =
    let open Abstract_value in
    fun (ins, out) -> (List.map ~f:value ins, value out)

  let join : t -> t -> t =
    fun e1 e2 ->
    let fresh_int = Util.Fresh.mk_fresh_int_fun () in
    let fresh_var = fun () -> `Id (sprintf "T%d" (fresh_int ())) in
    
    let rec join_val = fun v1 v2 -> match v1, v2 with
      | `Unit, `Unit -> `Unit
      | `Num _, `Num _
      | `Bool _, `Bool _
      | `Id _, `Id _ ->
        if v1 = v2 then v1 else fresh_var ()
      | (`Id _ as v), _ | _, (`Id _ as v) -> v
      | `List l1, `List l2 ->
        if List.length l1 = List.length l2 then
          `List (List.map2_exn l1 l2 ~f:join_val)
        else fresh_var ()
      | _ -> failwiths "Unexpected case." (v1, v2) [%sexp_of:ExprValue.t * ExprValue.t]
    in

    let join_av =
      let open Abstract_value in
      fun v1 v2 -> match v1, v2 with
      | Top, _ | _, Top -> Top
      | Bottom, v | v, Bottom -> v
      | Value x1, Value x2 -> Value (join_val x1 x2)
    in

    let (i1, o1) = e1 in
    let (i2, o2) = e2 in
    (List.map2_exn i1 i2 ~f:join_av, join_av o1 o2)
  
  let join_many : t list -> t = List.fold_left1 ~f:join

  let of_spec_and_args : library:Library.t -> args:Sp.t Sk.t list -> Examples.example -> t =
    let module AV = Abstract_value in
    fun ~library ~args spec ->
      let (ctx, ret) = spec in
      let arity = List.length args in
      let expr_ctx = StaticDistance.Map.map ctx ~f:Expr.of_value in
      let arg_values = try
          List.map args ~f:(fun a ->
              let m_e = Or_error.try_with (fun () -> Sk.to_expr ~ctx:expr_ctx a) in
              match m_e with
              | Ok e -> begin
                  try
                    let v =
                      let vctx = ref library.Library.value_ctx in
                      run_with_time "eval" (fun () -> Eval.eval ~recursion_limit:100 vctx e)
                      |> ExprValue.of_value
                    in
                    AV.Value v
                  with Eval.HitRecursionLimit -> AV.Top
                end
              | Error _ -> AV.Top)
        with Eval.RuntimeError _ -> List.repeat arity AV.Bottom
      in
      arg_values, AV.Value (ExprValue.of_value ret)

  let to_arg_specs : Value.t StaticDistance.Map.t -> t -> Sp.t list =
    let module AV = Abstract_value in
    fun ctx (ins, _) ->
      List.map ins ~f:(function
          | AV.Top -> Sp.top
          | AV.Bottom -> Sp.bottom
          | AV.Value ev -> begin match ExprValue.to_value ev with
<<<<<<< HEAD
              | Ok v -> Examples.to_spec (Examples.singleton (ctx, v))
              | Error _ -> Sp.top
=======
              | Ok v -> Sp.Examples (Sp.Examples.singleton (ctx, v))
              | Error _ -> cincr "abstract_specs"; Sp.Top
>>>>>>> 1289ff6b
            end)
end

module Function_spec = struct
  type t = Abstract_example.t Abstract_example.Table.t

  let of_examples : (ExprValue.t list * ExprValue.t) list -> t =
    let module Seq = Sequence in
    let module AE = Abstract_example in
    let module AV = Abstract_value in
    fun exs ->
      let exs =
        List.map exs ~f:(fun ex -> AE.of_example ex |> AE.normalize)
      in

      let num_args =
        List.hd_exn exs
        |> Tuple.T2.get1
        |> List.length
      in

      let table = AE.Table.create () in
      
      Seq.cartesian_product (Seq.range 0 num_args) (Seq.of_list exs)
      |> Seq.iter ~f:(fun (n, ex) ->
          let (ins, out) = ex in
          let key = List.take ins n @ List.repeat (num_args - n) AV.Top, out in
          Hashtbl.add_multi table ~key ~data:ex);

      let table = Hashtbl.map table ~f:(fun exs -> AE.join_many (List.dedup exs)) in
      table

  let of_file : string -> t = fun fn ->
    Sexp.load_sexps fn
    |> List.map ~f:[%of_sexp:ExprValue.t list * ExprValue.t]
    |> of_examples

  let find : t -> Abstract_example.t -> Abstract_example.t =
    let module AV = Abstract_value in
    fun t ex ->
      match run_with_time "lookup" (fun () -> Hashtbl.find t ex) with
      | Some ex' -> ex'
      | None ->
        let (ins, out) = ex in
        List.repeat (List.length ins) AV.Top, out
end

let infer_examples :
  library:Library.t
  -> specs:Function_spec.t String.Map.t
  -> op:string
  -> args:Sp.t Sk.t list
  -> Examples.t
  -> Sp.t list =
  fun ~library ~specs ~op ~args exs ->
    let arity = List.length args in
    match Map.find specs op with
    | Some op_specs -> begin
        let exs = Examples.to_list exs in
        let ctxs = List.map exs ~f:Tuple.T2.get1 in
        
        let abstract_exs = List.map exs ~f:(fun ex ->
            let (ax, m) =
              Abstract_example.lift (Abstract_example.of_spec_and_args ~library ~args ex)
            in
            Abstract_example.lower (Function_spec.find op_specs ax) m)
        in
        let arg_specs = List.map2_exn ctxs abstract_exs ~f:Abstract_example.to_arg_specs in
        let per_arg_specs = List.transpose_exn arg_specs in

        let arg_examples = List.map per_arg_specs ~f:(fun arg_spec ->
              if List.exists arg_spec ~f:(Sp.equal Sp.bottom) then Sp.bottom else
                let arg_exs =
                  List.filter_map arg_spec ~f:(fun sp -> match Sp.spec sp with
                      | Sp.Top -> None
                      | Examples.Examples exs -> Some (Examples.to_list exs)
                      | _ -> failwith "BUG: Unexpected specification.")
                  |> List.concat
                in
                match arg_exs with
                | [] -> Sp.top
                | _ -> begin match Examples.of_list arg_exs with
                    | Ok sp -> Examples.to_spec sp
                    | Error _ -> Sp.bottom
                  end)
        in
        arg_examples
      end
    | None -> List.repeat arity Sp.top

let push_specs_exn' :
  specs:Function_spec.t String.Map.t
  -> library:Library.t
  -> Sp.t Sk.t
  -> Sp.t Sk.t
  = fun ~specs ~library sk ->
    let rec push_specs_exn sk = 
      match sk with
      | Sk.Num_h (_, s)
      | Sk.Bool_h (_, s)
      | Sk.Id_h (_, s)
      | Sk.Hole_h (_, s) as sk -> sk
      | Sk.List_h (l, s) -> Sk.List_h (List.map l ~f:push_specs_exn, s)
      | Sk.Tree_h (t, s) -> Sk.Tree_h (Tree.map t ~f:push_specs_exn, s)
      | Sk.Let_h ((bound, body), s) -> Sk.Let_h ((push_specs_exn bound, push_specs_exn body), s)
      | Sk.Lambda_h ((num_args, body), s) -> Sk.Lambda_h ((num_args, push_specs_exn body), s)
      | Sk.Op_h ((op, args), s) ->
        begin match Sp.spec s with
          | Examples.Examples exs ->
            let name = Expr.Op.to_string op in
            let (arg_specs, runtime) = Util.with_runtime (fun () ->
                infer_examples ~library ~specs ~op:name ~args exs)
            in
            let args = List.map2_exn args arg_specs ~f:(fun arg sp ->
                Sk.map_annotation arg ~f:(fun _ -> sp))
            in
            Sk.Op_h ((op, List.map args ~f:push_specs_exn), s)
          | _ -> Sk.Op_h ((op, List.map args ~f:push_specs_exn), s)
        end
      | Sk.Apply_h ((func, args), s) ->
        begin match Sp.spec s, func with
          | Examples.Examples exs, Sk.Id_h (Sk.Id.Name name, _) ->
            let (arg_specs, runtime) = Util.with_runtime (fun () ->
                infer_examples ~library ~specs ~op:name ~args exs)
            in
            let args = List.map2_exn args arg_specs ~f:(fun arg sp ->
                Sk.map_annotation arg ~f:(fun _ -> sp))
            in

            (* printf "Runtime %s.\n" (Time.Span.to_string_hum runtime); *)
            (* printf "Pushing specifications for %s.\n" name; *)
            (* print_endline "Args:"; *)
            (* Util.print_sexp args [%sexp_of:Sp.t Sk.t list]; *)
            (* print_endline "Parent spec:"; *)
            (* Util.print_sexp s [%sexp_of:Sp.t]; *)
            (* print_endline "Arg specs:"; *)
            (* Util.print_sexp arg_specs [%sexp_of:Sp.t list]; *)
            (* print_newline (); *)

            Sk.Apply_h ((func, List.map ~f:push_specs_exn args), s)
          | _ -> Sk.Apply_h ((push_specs_exn func, List.map ~f:push_specs_exn args), s)
        end
    in
    run_with_time "total" (fun () -> push_specs_exn sk)    

let create spec_dir library =
  let specs =
    if Sys.is_directory spec_dir = `Yes then
      let spec_files =
        Sys.ls_dir spec_dir
        |> List.map ~f:(fun f -> spec_dir ^ "/" ^ f)
      in
      List.map spec_files ~f:(fun sf ->
          let exs = Example_deduction.examples_of_file sf in
          let name = Filename.chop_suffix (Filename.basename sf) "-examples.sexp" in
          (name, Function_spec.of_examples exs))
      |> String.Map.of_alist_exn
    else
      failwith "Could not load component specifications."
  in

  fun sk -> Some (push_specs_exn' ~specs ~library sk)<|MERGE_RESOLUTION|>--- conflicted
+++ resolved
@@ -245,13 +245,8 @@
           | AV.Top -> Sp.top
           | AV.Bottom -> Sp.bottom
           | AV.Value ev -> begin match ExprValue.to_value ev with
-<<<<<<< HEAD
-              | Ok v -> Examples.to_spec (Examples.singleton (ctx, v))
-              | Error _ -> Sp.top
-=======
-              | Ok v -> Sp.Examples (Sp.Examples.singleton (ctx, v))
-              | Error _ -> cincr "abstract_specs"; Sp.Top
->>>>>>> 1289ff6b
+              | Ok v -> Examples.singleton (ctx, v) |> Examples.to_spec
+              | Error _ -> cincr "abstract_specs"; Sp.top
             end)
 end
 
