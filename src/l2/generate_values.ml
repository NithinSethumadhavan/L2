open Core.Std

open Collections
open Hypothesis
open Infer
open Synthesis_common
open Util

module Sk = Skeleton
module Sp = Specification
module H = Hypothesis

type config = {
  max_cost : int;
  verbose : bool;
  library : Library.t;
}

type example = ExprValue.t list * ExprValue.t [@@deriving sexp, bin_io]

let cost_model =
  let module CM = CostModel in
  {
    CM.num = (fun x -> 1);
    CM.bool = (fun _ -> 1);
    CM.hole = (fun _ -> 0);
    CM.lambda = (fun _ _ -> 1);
    CM._let = (fun _ _ -> 1);
    CM.list = (fun _ -> 1);
    CM.tree = (fun _ -> 1);
    CM.apply = (fun _ _ -> 1);
    CM.op = (fun _ _ -> 1);
    CM.id = (fun _ -> 1);
  }

module Value_generalizer = struct
  module SD = StaticDistance
  module T = Type
    
  let sym = Symbol.create ""
  
  let generate_bool () = [
    (H.bool cost_model true Sp.top, Unifier.empty);
    (H.bool cost_model false Sp.top, Unifier.empty);
  ]

  let generate_int type_ spec = [
    H.num cost_model 0 spec, Unifier.empty;
    H.apply cost_model
      (H.id_name cost_model "N" Sp.top)
      [H.hole cost_model (Hole.create (T.Const_t T.Num_t) sym) Sp.top] spec, Unifier.empty;
    ]
              
  let generate_var type_ spec = [
    H.apply cost_model
      (H.id_name cost_model "V" Sp.top) [H.num cost_model 0 spec] spec, Unifier.empty;
    H.apply cost_model
      (H.id_name cost_model "V" Sp.top) [H.hole cost_model (Hole.create type_ sym) Sp.top] spec, Unifier.empty;
    ]

  let generate_list type_ spec elem_t = [
    H.list cost_model [] spec, Unifier.empty;
    H.op cost_model Expr.Op.Cons [H.hole cost_model (Hole.create elem_t sym) Sp.top;
                                  H.hole cost_model (Hole.create type_ sym) Sp.top] spec, Unifier.empty;
    ]

  let rec gen ctx type_ symbol spec =
    let open Type in
    let out = match type_ with
      | Const_t Num_t -> generate_int type_ spec
      | Const_t Bool_t -> generate_bool ()
      | App_t ("list", [elem_t]) -> generate_list type_ spec elem_t
      | Var_t { contents = Quant _ } -> generate_var type_ spec
      | Var_t { contents = Link t } -> gen ctx t symbol spec
      | t -> failwiths "Unexpected type." t [%sexp_of:Type.t]
    in
    out

  let of_type : ImmutableType.t -> (Generalizer.t * Hypothesis.t) = fun t ->
    let init = H.hole cost_model (Hole.create (ImmutableType.to_type t) sym) Sp.top in
    (gen, init)
end

let rec convert : 'a Sk.t -> 'a Sk.t =
  let convert_var sk =
    let rec var = function
      | Sk.Num_h (x, _) -> x
      | Sk.Apply_h ((Sk.Id_h (Sk.Id.Name "V", _), [v]), _) -> 1 + (var v)
      | _ -> failwith "Malformed var."
    in
    Sk.Id_h (Sk.Id.Name ("v" ^ (Int.to_string (var sk))), Sp.top)
  in
  let convert_int sk =
    let rec int = function
      | Sk.Num_h (x, _) -> x
      | Sk.Apply_h ((Sk.Id_h (Sk.Id.Name "N", _), [v]), _) -> 1 + (int v)
      | _ -> failwith "Malformed int."
    in
    Sk.Num_h (int sk, Sp.top)
  in
  let convert_list sk =
    let rec list = function
      | Sk.List_h ([], _) -> []
      | Sk.Op_h ((Expr.Op.Cons, [x; xs]), _) -> x::(list xs)
      | _ -> failwith "Malformed list."
    in
    Sk.List_h (list sk, Sp.top)
  in
  function
  | Sk.Hole_h _ 
  | Sk.Id_h _
  | Sk.Num_h _
  | Sk.Bool_h _ as sk -> sk
  | Sk.Apply_h ((Sk.Id_h (Sk.Id.Name "V", _), _), _) as sk -> convert (convert_var sk)
  | Sk.Apply_h ((Sk.Id_h (Sk.Id.Name "N", _), _), _) as sk -> convert (convert_int sk)
  | Sk.Op_h ((Expr.Op.Cons, _), _) as sk -> convert (convert_list sk)
  | Sk.Apply_h ((x, y), s) -> Sk.Apply_h ((convert x, List.map ~f:convert y), s)
  | Sk.Op_h ((x, y), s) -> Sk.Op_h ((x, List.map ~f:convert y), s)
  | Sk.List_h (x, s) -> Sk.List_h (List.map ~f:convert x, s)
  | Sk.Tree_h (x, s) -> Sk.Tree_h (Tree.map ~f:convert x, s)
  | Sk.Let_h ((x, y), s) -> Sk.Let_h ((convert x, convert y), s)
  | Sk.Lambda_h ((x, y), s) -> Sk.Lambda_h ((x, convert y), s)

let generate_examples : config:config -> Expr.t -> Type.t -> example Sequence.t =
  let module IT = ImmutableType in
  fun ~config func type_ ->
    let func_ev = ExprValue.of_expr func in
    match IT.of_type type_ with
    | ImmutableType.Arrow_i (args_t, _) ->
      let gens, inits =
        List.map args_t ~f:Value_generalizer.of_type
        |> List.unzip
      in
<<<<<<< HEAD
      let gen = Generalizer.compose_all_exn gens in
      let init = H.list cost_model inits Sp.top in
      let memo = Memoizer.create Library.empty gen cost_model in
=======
      let init = H.list cost_model inits Sp.Top in
      let memo =
        let open Memoizer.Config in
        Memoizer.create {
          library = Library.empty;
          generalize = Generalizer.compose_all_exn gens;
          deduction = Deduction.no_op;
          search_space_out = None;
          cost_model;
        } in
>>>>>>> 53b1d10d
      Memoizer.to_flat_sequence memo ~max_cost:config.max_cost init
        
      |> Sequence.map ~f:(fun (args, _) -> match H.skeleton args with
          | Sk.List_h (args_sk, _) -> args_sk
          | sk -> failwiths "Unexpected skeleton." sk [%sexp_of:Sp.t Sk.t])

      |> Sequence.map ~f:(List.map ~f:convert)
        
      |> Sequence.filter_map ~f:(fun args_sk ->
            let args_exprv =
              List.map args_sk ~f:Sk.to_expr
              |> List.map ~f:ExprValue.of_expr
            in
            begin try
                let ret_ev =
                  Eval.partial_eval
                    ~ctx:(ref config.library.Library.exprvalue_ctx) (`Apply (func_ev, args_exprv)) in
                Some (args_exprv, ret_ev)
              with Eval.RuntimeError err -> printf "ERROR: %s\n" (Error.to_string_hum err); None
            end)
        
    | t -> failwiths "Unexpected type." t [%sexp_of:IT.t]

let save_examples : file:string -> example Sequence.t -> unit =
  fun ~file exs ->
    let ch = open_out file in
    Sequence.iter exs ~f:(fun ex ->
        Sexp.output_mach ch ([%sexp_of:example] ex))

let view_sequence : 'a Sequence.t -> f:('a -> string) -> 'a Sequence.t = fun s ~f ->
  Sequence.map s ~f:(fun x -> printf "%s\n" (f x); flush stdout; x)

let generate_for_func : config:config -> file:string -> Expr.t -> Type.t -> unit =
  fun ~config ~file func type_ ->
    let exs = generate_examples ~config func type_ in
    let exs = if config.verbose then 
        view_sequence exs ~f:(fun (ins, out) ->
          sprintf "(%s) -> %s"
            (List.map ins ~f:ExprValue.to_string |> String.concat ~sep:", ")
            (ExprValue.to_string out))
      else exs
    in
    save_examples ~file exs

let spec =
  let open Command.Spec in
  empty
  +> flag "--cost" (required int) ~doc:" the maximum specification cost"
  +> flag "-v" ~aliases:["--verbose"] no_arg ~doc:" print verbose output"
  +> anon ("library" %: file)
  +> anon (sequence ("function" %: string))

let run max_cost verbose library_fn names () =
  let err =
    let module Let_syntax = Or_error.Let_syntax.Let_syntax in
    let%bind library = Library.from_file library_fn in

    let config = { max_cost; verbose; library } in
    
    let functions =
      library.Library.type_ctx |> Map.to_alist |> List.map ~f:(fun (name, type_) ->
          let args_names = List.init (Type.arity type_) ~f:(fun i -> Int.to_string i) in
          let args_ids = List.map args_names ~f:(fun n -> `Id n) in
          (name, type_, `Lambda (args_names, `Apply (`Id name, args_ids))))
    in
    
    let operators = Expr.Op.all |> List.map ~f:(fun op ->
        let name = Expr.Op.to_string op in
        let type_ = Expr.Op.typ op in
        let args_names = List.init (Expr.Op.arity op) ~f:(fun i -> Int.to_string i) in
        let args_ids = List.map args_names ~f:(fun n -> `Id n) in
        (name, type_, `Lambda (args_names, `Op (op, args_ids))))
    in
    
    let selected = 
      List.filter (functions @ operators) ~f:(fun (n, _, _) -> List.mem names n)
    in

    List.iter selected ~f:(fun (name, type_, expr) ->
        let file = name ^ "-examples.sexp" in
        generate_for_func ~config ~file expr type_);

    Ok ()
  in

  match err with
  | Ok () -> ()
  | Error err -> print_string (Error.to_string_hum err)

let cmd = Command.basic ~summary:"Generate specifications for functions." spec run<|MERGE_RESOLUTION|>--- conflicted
+++ resolved
@@ -131,12 +131,7 @@
         List.map args_t ~f:Value_generalizer.of_type
         |> List.unzip
       in
-<<<<<<< HEAD
-      let gen = Generalizer.compose_all_exn gens in
       let init = H.list cost_model inits Sp.top in
-      let memo = Memoizer.create Library.empty gen cost_model in
-=======
-      let init = H.list cost_model inits Sp.Top in
       let memo =
         let open Memoizer.Config in
         Memoizer.create {
@@ -146,7 +141,6 @@
           search_space_out = None;
           cost_model;
         } in
->>>>>>> 53b1d10d
       Memoizer.to_flat_sequence memo ~max_cost:config.max_cost init
         
       |> Sequence.map ~f:(fun (args, _) -> match H.skeleton args with
